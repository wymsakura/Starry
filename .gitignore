/target
/.vscode
.DS_Store
*.asm
*.img
actual.out
<<<<<<< HEAD
qemu.log
testcases/
=======
qemu.log
>>>>>>> 322a8c34
<|MERGE_RESOLUTION|>--- conflicted
+++ resolved
@@ -4,9 +4,5 @@
 *.asm
 *.img
 actual.out
-<<<<<<< HEAD
 qemu.log
-testcases/
-=======
-qemu.log
->>>>>>> 322a8c34
+testcases/