/// 仅用作非宏内核下的trap入口

struct TrapHandlerImpl;

#[cfg(feature = "paging")]
<<<<<<< HEAD
use axprocess::handle_page_fault;
=======
use axhal::{arch::TrapFrame, mem::VirtAddr, paging::MappingFlags};
>>>>>>> 84b457ef

#[crate_interface::impl_interface]
impl axhal::trap::TrapHandler for TrapHandlerImpl {
    fn handle_irq(_irq_num: usize) {
        #[cfg(feature = "irq")]
        {
            let guard = kernel_guard::NoPreempt::new();
            axhal::irq::dispatch_irq(_irq_num);
            drop(guard); // rescheduling may occur when preemption is re-enabled.
        }
    }

    #[cfg(feature = "paging")]
<<<<<<< HEAD
    fn handle_page_fault(addr: memory_addr::VirtAddr, flags: page_table::MappingFlags) {
        handle_page_fault(addr, flags);
=======
    fn handle_page_fault(_addr: VirtAddr, _flags: MappingFlags, _tf: &mut TrapFrame) {
        unimplemented!();
>>>>>>> 84b457ef
    }
}<|MERGE_RESOLUTION|>--- conflicted
+++ resolved
@@ -1,13 +1,7 @@
-/// 仅用作非宏内核下的trap入口
-
 struct TrapHandlerImpl;
 
 #[cfg(feature = "paging")]
-<<<<<<< HEAD
-use axprocess::handle_page_fault;
-=======
 use axhal::{arch::TrapFrame, mem::VirtAddr, paging::MappingFlags};
->>>>>>> 84b457ef
 
 #[crate_interface::impl_interface]
 impl axhal::trap::TrapHandler for TrapHandlerImpl {
@@ -21,12 +15,7 @@
     }
 
     #[cfg(feature = "paging")]
-<<<<<<< HEAD
-    fn handle_page_fault(addr: memory_addr::VirtAddr, flags: page_table::MappingFlags) {
-        handle_page_fault(addr, flags);
-=======
     fn handle_page_fault(_addr: VirtAddr, _flags: MappingFlags, _tf: &mut TrapFrame) {
         unimplemented!();
->>>>>>> 84b457ef
     }
 }