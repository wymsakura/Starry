use alloc::vec::Vec;
use axerrno::{ax_err_type, AxError, AxResult};
use core::net::IpAddr;

use smoltcp::iface::SocketHandle;
use smoltcp::socket::dns::{self, GetQueryResultError, StartQueryError};
use smoltcp::wire::DnsQueryType;

use super::addr::into_core_ipaddr;
use super::{SocketSetWrapper, ETH0, SOCKET_SET};

/// A DNS socket.
struct DnsSocket {
    handle: Option<SocketHandle>,
}

impl DnsSocket {
    #[allow(clippy::new_without_default)]
    /// Creates a new DNS socket.
    pub fn new() -> Self {
        let socket = SocketSetWrapper::new_dns_socket();
        let handle = Some(SOCKET_SET.add(socket));
        Self { handle }
    }

    #[allow(dead_code)]
    /// Update the list of DNS servers, will replace all existing servers.
    pub fn update_servers(self, servers: &[smoltcp::wire::IpAddress]) {
        SOCKET_SET.with_socket_mut::<dns::Socket, _, _>(self.handle.unwrap(), |socket| {
            socket.update_servers(servers)
        });
    }

    /// Query a address with given DNS query type.
    pub fn query(&self, name: &str, query_type: DnsQueryType) -> AxResult<Vec<IpAddr>> {
        // let local_addr = self.local_addr.unwrap_or_else(f);
        let handle = self.handle.ok_or_else(|| ax_err_type!(InvalidInput))?;
        let iface = &ETH0.iface;
        let query_handle = SOCKET_SET
            .with_socket_mut::<dns::Socket, _, _>(handle, |socket| {
                socket.start_query(iface.lock().context(), name, query_type)
            })
            .map_err(|e| match e {
                StartQueryError::NoFreeSlot => {
                    ax_err_type!(ResourceBusy, "socket query() failed: no free slot")
                }
                StartQueryError::InvalidName => {
                    ax_err_type!(InvalidInput, "socket query() failed: invalid name")
                }
                StartQueryError::NameTooLong => {
                    ax_err_type!(InvalidInput, "socket query() failed: too long name")
                }
            })?;
        loop {
            SOCKET_SET.poll_interfaces();
            match SOCKET_SET.with_socket_mut::<dns::Socket, _, _>(handle, |socket| {
                socket.get_query_result(query_handle).map_err(|e| match e {
<<<<<<< HEAD
                    GetQueryResultError::Pending => AxError::Again,
=======
                    GetQueryResultError::Pending => AxError::WouldBlock,
>>>>>>> 322a8c34d08df4a657daf4bb67e4031480162883
                    GetQueryResultError::Failed => {
                        ax_err_type!(ConnectionRefused, "socket query() failed")
                    }
                })
            }) {
                Ok(n) => {
                    let mut res = Vec::with_capacity(n.capacity());
                    for ip in n {
                        res.push(into_core_ipaddr(ip))
                    }
                    return Ok(res);
                }
<<<<<<< HEAD
                Err(AxError::Again) => axtask::yield_now(),
=======
                Err(AxError::WouldBlock) => axtask::yield_now(),
>>>>>>> 322a8c34d08df4a657daf4bb67e4031480162883
                Err(e) => return Err(e),
            }
        }
    }
}

impl Drop for DnsSocket {
    fn drop(&mut self) {
        if let Some(handle) = self.handle {
            SOCKET_SET.remove(handle);
        }
    }
}

/// Public function for DNS query.
pub fn dns_query(name: &str) -> AxResult<alloc::vec::Vec<IpAddr>> {
    let socket = DnsSocket::new();
    socket.query(name, DnsQueryType::A)
}<|MERGE_RESOLUTION|>--- conflicted
+++ resolved
@@ -55,11 +55,7 @@
             SOCKET_SET.poll_interfaces();
             match SOCKET_SET.with_socket_mut::<dns::Socket, _, _>(handle, |socket| {
                 socket.get_query_result(query_handle).map_err(|e| match e {
-<<<<<<< HEAD
-                    GetQueryResultError::Pending => AxError::Again,
-=======
                     GetQueryResultError::Pending => AxError::WouldBlock,
->>>>>>> 322a8c34d08df4a657daf4bb67e4031480162883
                     GetQueryResultError::Failed => {
                         ax_err_type!(ConnectionRefused, "socket query() failed")
                     }
@@ -72,11 +68,7 @@
                     }
                     return Ok(res);
                 }
-<<<<<<< HEAD
-                Err(AxError::Again) => axtask::yield_now(),
-=======
                 Err(AxError::WouldBlock) => axtask::yield_now(),
->>>>>>> 322a8c34d08df4a657daf4bb67e4031480162883
                 Err(e) => return Err(e),
             }
         }
