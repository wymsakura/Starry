--- conflicted
+++ resolved
@@ -394,11 +394,7 @@
 
 /// 读取初始化应用程序，作为用户态初始进程
 pub fn init_user_process() {
-<<<<<<< HEAD
     let main_task = Process::new("exit");
-=======
-    let main_task = Process::new("waitpid");
->>>>>>> bb34622f
     RUN_QUEUE.lock().add_task(main_task);
 }
 
