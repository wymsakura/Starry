--- conflicted
+++ resolved
@@ -1,142 +1,133 @@
-// 文件系统
-
-numeric_enum_macro::numeric_enum! {
-#[repr(usize)]
-#[allow(non_camel_case_types)]
-#[allow(missing_docs)]
-#[derive(Eq, PartialEq, Debug, Copy, Clone)]
-pub enum SyscallId {
-    UNKNOWN = 0,
-    // 文件系统
-    GETCWD = 17,
-    EPOLL_CREATE = 20,
-    EPOLL_CTL = 21,
-    EPOLL_WAIT = 22,
-    DUP = 23,
-    DUP3 = 24,
-    FCNTL64 = 25,
-    IOCTL = 29,
-<<<<<<< HEAD
-=======
-
->>>>>>> 97ea8925
-    MKDIRAT = 34,
-    UNLINKAT = 35,
-    LINKAT = 37,
-    UNMOUNT = 39,
-    MOUNT = 40,
-    STATFS = 43,
-    FACCESSAT = 48,
-    CHDIR = 49,
-    FCHMODAT = 53,
-    OPENAT = 56,
-    CLOSE = 57,
-    PIPE2 = 59,
-    GETDENTS64 = 61,
-    LSEEK = 62,
-    READ = 63,
-    WRITE = 64,
-    READV = 65,
-    WRITEV = 66,
-<<<<<<< HEAD
-    PPOLL = 73,
-    FSTATTAT = 79,
-=======
-    PREAD64 = 67,
-    PWRITE64 = 68,
-    SENDFILE64 = 71,
-    PSELECT6 = 72,
-    PPOLL = 73,
-    PREADLINKAT = 78,
-    FSTATAT = 79,
->>>>>>> 97ea8925
-    FSTAT = 80,
-    FSYNC = 82,
-    UTIMENSAT = 88,
-    EXIT = 93,
-    EXIT_GROUP = 94,
-    SET_TID_ADDRESS = 96,
-    FUTEX = 98,
-    SET_ROBUST_LIST = 99,
-    GET_ROBUST_LIST = 100,
-    // 其他
-    NANO_SLEEP = 101,
-    GETTIMER = 102,
-    SETITIMER = 103,
-    GETRUSAGE = 165,
-    UMASK = 166,
-    GETPID = 172,
-    GETPPID = 173,
-    GETUID = 174,
-    GETEUID = 175,
-    GETGID = 176,
-    GETEGID = 177,
-    GETTID = 178,
-    SYSINFO = 179,
-    CLONE = 220,
-    EXECVE = 221,
-    WAIT4 = 260,
-    // 内存管理
-    BRK = 214,
-    MUNMAP = 215,
-    MMAP = 222,
-    MSYNC = 227,
-    MPROTECT = 226,
-    MEMBARRIER = 283,
-    SCHED_YIELD = 124,
-    CLOCK_GET_TIME = 113,
-    SIGTIMEDWAIT = 137,
-    TIMES = 153,
-    UNAME = 160,
-    GETTIMEOFDAY = 169,
-    PRLIMIT64 = 261,
-    // 信号模块
-    KILL = 129,
-    TKILL = 130,
-    SIGACTION = 134,
-    SIGPROCMASK = 135,
-    SIGRETURN = 139,
-}
-}
-
-/// 系统调用错误编号
-#[repr(C)]
-#[derive(Debug)]
-pub enum ErrorNo {
-    /// 非法操作
-    EPERM = -1,
-    /// 找不到文件或目录
-    ENOENT = -2,
-    /// 找不到对应进程
-    ESRCH = -3,
-    /// 错误的文件描述符
-    EBADF = -9,
-    /// 资源暂时不可用。也可因为 futex_wait 时对应用户地址处的值与给定值不符
-    EAGAIN = -11,
-    /// 内存耗尽，或者没有对应的内存映射
-    ENOMEM = -12,
-    /// 无效地址
-    EFAULT = -14,
-    /// 设备或者资源被占用
-    EBUSY = -16,
-    /// 文件已存在
-    EEXIST = -17,
-    /// 不是一个目录(但要求需要是一个目录)
-    ENOTDIR = -20,
-    /// 是一个目录(但要求不能是)
-    EISDIR = -21,
-    /// 非法参数
-    EINVAL = -22,
-    /// fd（文件描述符）已满
-    EMFILE = -24,
-    /// 对文件进行了无效的 seek
-    ESPIPE = -29,
-    /// 超过范围。例如用户提供的buffer不够长
-    ERANGE = -34,
-    /// 不支持的协议
-    EPFNOSUPPORT = -96,
-    /// 不支持的地址
-    EAFNOSUPPORT = -97,
-    /// 拒绝连接
-    ECONNREFUSED = -111,
-}
+// 文件系统
+
+numeric_enum_macro::numeric_enum! {
+#[repr(usize)]
+#[allow(non_camel_case_types)]
+#[allow(missing_docs)]
+#[derive(Eq, PartialEq, Debug, Copy, Clone)]
+pub enum SyscallId {
+    UNKNOWN = 0,
+    // 文件系统
+    GETCWD = 17,
+    EPOLL_CREATE = 20,
+    EPOLL_CTL = 21,
+    EPOLL_WAIT = 22,
+    DUP = 23,
+    DUP3 = 24,
+    FCNTL64 = 25,
+    IOCTL = 29,
+    MKDIRAT = 34,
+    UNLINKAT = 35,
+    LINKAT = 37,
+    UNMOUNT = 39,
+    MOUNT = 40,
+    STATFS = 43,
+    FACCESSAT = 48,
+    CHDIR = 49,
+    FCHMODAT = 53,
+    OPENAT = 56,
+    CLOSE = 57,
+    PIPE2 = 59,
+    GETDENTS64 = 61,
+    LSEEK = 62,
+    READ = 63,
+    WRITE = 64,
+    READV = 65,
+    WRITEV = 66,
+    PPOLL = 73,
+    FSTATAT = 79,
+    PREAD64 = 67,
+    PWRITE64 = 68,
+    SENDFILE64 = 71,
+    PSELECT6 = 72,
+    PREADLINKAT = 78,
+    FSTAT = 80,
+    FSYNC = 82,
+    UTIMENSAT = 88,
+    EXIT = 93,
+    EXIT_GROUP = 94,
+    SET_TID_ADDRESS = 96,
+    FUTEX = 98,
+    SET_ROBUST_LIST = 99,
+    GET_ROBUST_LIST = 100,
+    // 其他
+    NANO_SLEEP = 101,
+    GETTIMER = 102,
+    SETITIMER = 103,
+    GETRUSAGE = 165,
+    UMASK = 166,
+    GETPID = 172,
+    GETPPID = 173,
+    GETUID = 174,
+    GETEUID = 175,
+    GETGID = 176,
+    GETEGID = 177,
+    GETTID = 178,
+    SYSINFO = 179,
+    CLONE = 220,
+    EXECVE = 221,
+    WAIT4 = 260,
+    // 内存管理
+    BRK = 214,
+    MUNMAP = 215,
+    MMAP = 222,
+    MSYNC = 227,
+    MPROTECT = 226,
+    MEMBARRIER = 283,
+    SCHED_YIELD = 124,
+    CLOCK_GET_TIME = 113,
+    SIGTIMEDWAIT = 137,
+    TIMES = 153,
+    UNAME = 160,
+    GETTIMEOFDAY = 169,
+    PRLIMIT64 = 261,
+    // 信号模块
+    KILL = 129,
+    TKILL = 130,
+    SIGACTION = 134,
+    SIGPROCMASK = 135,
+    SIGRETURN = 139,
+}
+}
+
+/// 系统调用错误编号
+#[repr(C)]
+#[derive(Debug)]
+pub enum ErrorNo {
+    /// 非法操作
+    EPERM = -1,
+    /// 找不到文件或目录
+    ENOENT = -2,
+    /// 找不到对应进程
+    ESRCH = -3,
+    /// 错误的文件描述符
+    EBADF = -9,
+    /// 资源暂时不可用。也可因为 futex_wait 时对应用户地址处的值与给定值不符
+    EAGAIN = -11,
+    /// 内存耗尽，或者没有对应的内存映射
+    ENOMEM = -12,
+    /// 无效地址
+    EFAULT = -14,
+    /// 设备或者资源被占用
+    EBUSY = -16,
+    /// 文件已存在
+    EEXIST = -17,
+    /// 不是一个目录(但要求需要是一个目录)
+    ENOTDIR = -20,
+    /// 是一个目录(但要求不能是)
+    EISDIR = -21,
+    /// 非法参数
+    EINVAL = -22,
+    /// fd（文件描述符）已满
+    EMFILE = -24,
+    /// 对文件进行了无效的 seek
+    ESPIPE = -29,
+    /// 超过范围。例如用户提供的buffer不够长
+    ERANGE = -34,
+    /// 不支持的协议
+    EPFNOSUPPORT = -96,
+    /// 不支持的地址
+    EAFNOSUPPORT = -97,
+    /// 拒绝连接
+    ECONNREFUSED = -111,
+}