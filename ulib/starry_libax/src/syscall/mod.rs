use axfs::monolithic_fs::file_io::Kstat;
use axprocess::process::exit;
use axsignal::action::SigAction;
use flags::{MMAPFlags, TimeSecs, TimeVal, UtsName, WaitFlags, MMAPPROT, TMS};
use fs::*;
use log::{debug, error, info};
use mem::{syscall_brk, syscall_mmap, syscall_msync, syscall_munmap};
use task::*;
use utils::*;
extern crate axlog;
extern crate log;

extern crate alloc;

#[cfg(feature = "signal")]
pub mod signal;

pub mod flags;
pub mod fs;
pub mod mem;
pub mod syscall_id;
pub mod utils;
#[allow(unused)]
use syscall_id::*;

use crate::syscall::{
<<<<<<< HEAD
    flags::{IoVec, RLimit, SigMaskFlag},
=======
    flags::SigMaskFlag,
>>>>>>> b6f52bba
    mem::syscall_mprotect,
    signal::{
        syscall_kill, syscall_sigaction, syscall_sigprocmask, syscall_sigreturn, syscall_tkill,
    },
};

pub mod task;

#[no_mangle]
pub fn syscall(syscall_id: usize, args: [usize; 6]) -> isize {
    info!(
        "syscall: id: {}, name: {}",
        syscall_id,
        get_syscall_name(syscall_id)
    );
    debug!("args: {:?}", args);
    match syscall_id {
        SYSCALL_OPENAT => syscall_openat(
            args[0],
            args[1] as *const u8,
            args[2] as usize,
            args[3] as u8,
        ), // args[0] is fd, args[1] is filename, args[2] is flags, args[3] is mode
        SYSCALL_CLOSE => syscall_close(args[0]), // args[0] is fd
        // SYSCALL_GETDENTS64 => syscall_getdents64(args[0], args[1] as *mut u8, args[2]),
        SYSCALL_READ => syscall_read(args[0], args[1] as *mut u8, args[2]),
        SYSCALL_WRITE => syscall_write(args[0], args[1] as *const u8, args[2]),
        SYSCALL_EXIT => syscall_exit(args[0] as i32),
        SYSCALL_EXECVE => syscall_exec(args[0] as *const u8, args[1] as *const usize),
        SYSCALL_CLONE => syscall_clone(args[0], args[1], args[2], args[3], args[4]),
        SYSCALL_NANO_SLEEP => syscall_sleep(args[0] as *const TimeSecs, args[1] as *mut TimeSecs),
        SYSCALL_SCHED_YIELD => syscall_yield(),
        SYSCALL_TIMES => syscall_time(args[0] as *mut TMS),
        SYSCALL_UNAME => syscall_uname(args[0] as *mut UtsName),
        SYSCALL_GETTIMEOFDAY => syscall_get_time_of_day(args[0] as *mut TimeVal),
        SYSCALL_GETPID => syscall_getpid(),
        SYSCALL_GETPPID => syscall_getppid(),
        SYSCALL_WAIT4 => syscall_wait4(
            args[0] as isize,
            args[1] as *mut i32,
            WaitFlags::from_bits(args[2] as u32).unwrap(),
        ),
        SYSCALL_BRK => syscall_brk(args[0] as usize),
        SYSCALL_MUNMAP => syscall_munmap(args[0], args[1]),
        SYSCALL_MMAP => syscall_mmap(
            args[0],
            args[1],
            MMAPPROT::from_bits_truncate(args[2] as u32),
            MMAPFlags::from_bits_truncate(args[3] as u32),
            args[4] as usize,
            args[5],
        ),
        SYSCALL_MSYNC => syscall_msync(args[0], args[1]),
        SYSCALL_MPROCTECT => syscall_mprotect(
            args[0],
            args[1],
            MMAPPROT::from_bits_truncate(args[2] as u32),
        ),
        SYSCALL_GETCWD => syscall_getcwd(args[0] as *mut u8, args[1]),
        SYSCALL_PIPE2 => syscall_pipe2(args[0] as *mut u32),
        SYSCALL_DUP => syscall_dup(args[0]),
        SYSCALL_DUP3 => syscall_dup3(args[0], args[1]),
        SYSCALL_MKDIRAT => syscall_mkdirat(args[0], args[1] as *const u8, args[2] as u32),
        SYSCALL_CHDIR => syscall_chdir(args[0] as *const u8),
        SYSCALL_GETDENTS64 => {
            debug!("syscall_getdents64");
            syscall_getdents64(args[0], args[1] as *mut u8, args[2] as usize)
        }
        SYSCALL_UNLINKAT => syscall_unlinkat(args[0], args[1] as *const u8, args[2] as usize),
        SYSCALL_MOUNT => syscall_mount(
            args[0] as *const u8,
            args[1] as *const u8,
            args[2] as *const u8,
            args[3] as usize,
            args[4] as *const u8,
        ),
        SYSCALL_UNMOUNT => syscall_umount(args[0] as *const u8, args[1] as usize),
        SYSCALL_FSTAT => syscall_fstat(args[0], args[1] as *mut Kstat),

        SYSCALL_SIGACTION => syscall_sigaction(
            args[0],
            args[1] as *const SigAction,
            args[2] as *mut SigAction,
        ),

        SYSCALL_KILL => syscall_kill(args[0] as isize, args[1] as isize),
        SYSCALL_TKILL => syscall_tkill(args[0] as isize, args[1] as isize),
        SYSCALL_SIGPROCMASK => syscall_sigprocmask(
            SigMaskFlag::from(args[0]),
            args[1] as *const usize,
            args[2] as *mut usize,
            args[3],
        ),
        SYSCALL_SIGRETURN => syscall_sigreturn(),
        SYSCALL_EXIT_GROUP => syscall_exit(args[0] as i32),
        SYSCALL_SET_TID_ADDRESS => syscall_set_tid_address(args[0] as usize),
        SYSCALL_PRLIMIT64 => syscall_prlimit64(
            args[0] as usize,
            args[1] as i32,
            args[2] as *const RLimit,
            args[3] as *mut RLimit,
        ),
        SYSCALL_CLOCK_GET_TIME => {
            syscall_clock_get_time(args[0] as usize, args[1] as *mut TimeSecs)
        }
        SYSCALL_GETUID => syscall_getuid(),
        SYSCALL_GETEUID => syscall_geteuid(),
        SYSCALL_GETGID => syscall_getgid(),
        SYSCALL_GETEGID => syscall_getegid(),
        SYSCALL_GETTID => syscall_gettid(),
        SYSCALL_FUTEX => syscall_futex(
            args[0] as usize,
            args[1] as i32,
            args[2] as u32,
            args[3] as usize,
            args[4] as usize,
            args[5] as u32,
        ),
        SYSCALL_SET_ROBUST_LIST => syscall_set_robust_list(args[0] as usize, args[1] as usize),
        SYSCALL_GET_ROBUST_LIST => {
            syscall_get_robust_list(args[0] as i32, args[1] as *mut usize, args[2] as *mut usize)
        }
        SYSCALL_READV => syscall_readv(args[0] as usize, args[1] as *mut IoVec, args[2] as usize),
        SYSCALL_WRITEV => {
            syscall_writev(args[0] as usize, args[1] as *const IoVec, args[2] as usize)
        }
        SYSCALL_MPROTECT => syscall_mprotect(
            args[0] as usize,
            args[1] as usize,
            MMAPPROT::from_bits_truncate(args[2] as u32),
        ),
        _ => {
            error!("Invalid Syscall Id: {}!", syscall_id);
            // return -1;
            exit(-1)
        }
    }
}<|MERGE_RESOLUTION|>--- conflicted
+++ resolved
@@ -24,11 +24,7 @@
 use syscall_id::*;
 
 use crate::syscall::{
-<<<<<<< HEAD
     flags::{IoVec, RLimit, SigMaskFlag},
-=======
-    flags::SigMaskFlag,
->>>>>>> b6f52bba
     mem::syscall_mprotect,
     signal::{
         syscall_kill, syscall_sigaction, syscall_sigprocmask, syscall_sigreturn, syscall_tkill,
@@ -82,11 +78,6 @@
             args[5],
         ),
         SYSCALL_MSYNC => syscall_msync(args[0], args[1]),
-        SYSCALL_MPROCTECT => syscall_mprotect(
-            args[0],
-            args[1],
-            MMAPPROT::from_bits_truncate(args[2] as u32),
-        ),
         SYSCALL_GETCWD => syscall_getcwd(args[0] as *mut u8, args[1]),
         SYSCALL_PIPE2 => syscall_pipe2(args[0] as *mut u32),
         SYSCALL_DUP => syscall_dup(args[0]),
