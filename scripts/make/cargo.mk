--- conflicted
+++ resolved
@@ -36,10 +36,7 @@
     CFLAGS += $(addprefix -DAX_CONFIG_,$(shell cat $(APP)/features.txt | tr 'a-z' 'A-Z'))
   endif
   features-y += libax/cbindings
-<<<<<<< HEAD
-=======
   features-y += $(APP_FEATURES)
->>>>>>> 322a8c34
 else ifeq ($(APP_LANG),rust)
   features-y += $(APP_FEATURES)
   ifneq ($(APP_FEATURES),)
@@ -66,7 +63,6 @@
 
 define cargo_build
   cargo rustc $(build_args) $(1) -- $(rustc_flags)
-<<<<<<< HEAD
 endef
 
 define cargo_clippy
@@ -74,15 +70,6 @@
   cargo clippy --target $(TARGET) -p axlog -p percpu -p percpu_macros
 endef
 
-=======
-endef
-
-define cargo_clippy
-  cargo clippy --target $(TARGET) --all-features --workspace --exclude axlog
-  cargo clippy --target $(TARGET) -p axlog -p percpu -p percpu_macros
-endef
-
->>>>>>> 322a8c34
 all_packages := \
   $(shell ls $(CURDIR)/crates) \
   $(shell ls $(CURDIR)/modules) \
